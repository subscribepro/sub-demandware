--- conflicted
+++ resolved
@@ -1,103 +1,4 @@
 {
-<<<<<<< HEAD
-  "name": "int_subscribe_pro_sfra",
-  "version": "20.1.0",
-  "description": "SFRA cartridge",
-  "main": "index.js",
-  "engines": {
-    "node": ">=4.0"
-  },
-  "paths": {
-    "base": "./storefront-reference-architecture/cartridges/app_storefront_base/"
-  },
-  "repository": {
-    "type": "git",
-    "url": "git+https://github.com/SalesforceCommerceCloud/link_subscribepro.git"
-  },
-  "author": "David King <david.king@subscribepro.com>",
-  "license": "ISC",
-  "homepage": "https://github.com/SalesforceCommerceCloud/link_subscribepro.git",
-  "scripts": {
-    "lint": "sgmf-scripts --lint js && sgmf-scripts --lint css",
-    "test": "sgmf-scripts --test test/",
-    "upload": "sgmf-scripts --upload -- ",
-    "uploadCartridge": "sgmf-scripts --uploadCartridge int_subscribe_pro_sfra",
-    "watch": "sgmf-scripts --watch",
-    "compile:js": "sgmf-scripts --compile js",
-    "compile:scss": "sgmf-scripts --compile css",
-    "compile:project": "sgmf-scripts --compile js && sgmf-scripts --compile css",
-    "compile:sfra": "cd storefront-reference-architecture && npm run build",
-    "compile:all": "npm run compile:sfra && npm run compile:project"
-  },
-  "devDependencies": {
-    "@babel/core": "^7.9.6",
-    "@babel/plugin-proposal-object-rest-spread": "^7.9.6",
-    "@babel/preset-env": "^7.9.6",
-    "@tridnguyen/config": "^2.3.1",
-    "@wdio/selenium-standalone-service": "^5.16.10",
-    "allure-commandline": "^2.9.0",
-    "babel-core": "^6.26.3",
-    "babel-loader": "^8.1.0",
-    "babel-preset-env": "^1.7.0",
-    "chai": "^3.5.0",
-    "chai-subset": "^1.5.0",
-    "chalk": "^1.1.3",
-    "cheerio": "0.22.0",
-    "cldr-data": "^32.0.1",
-    "codeceptjs": "^2.6.3",
-    "css-loader": "^0.28.11",
-    "eslint": "^5.16.0",
-    "eslint-config-airbnb": "^17.1.0",
-    "eslint-config-airbnb-base": "^13.2.0",
-    "eslint-formatter-pretty": "^1.3.0",
-    "eslint-formatter-summary": "^1.0.2",
-    "eslint-plugin-import": "^2.20.2",
-    "eslint-plugin-jsx-a11y": "^6.1.2",
-    "eslint-plugin-react": "^7.19.0",
-    "eslint-plugin-sitegenesis": "~1.0.0",
-    "globalize": "^1.5.0",
-    "istanbul": "^0.4.4",
-    "lodash": "^4.17.10",
-    "minimist": "^1.2.5",
-    "mocha": "^5.2.0",
-    "mocha-junit-reporter": "^1.23.3",
-    "moment-timezone": "^0.5.28",
-    "sass": "^1.57.1",
-    "postcss-loader": "^3.0.0",
-    "properties-parser": "^0.3.0",
-    "proxyquire": "1.7.4",
-    "request-promise": "^4.2.5",
-    "sass-loader": "^7.0.3",
-    "sgmf-scripts": "^2.4.1",
-    "shelljs": "^0.8.4",
-    "should": "^13.2.3",
-    "sinon": "^1.17.4",
-    "style-loader": "^0.21.0",
-    "stylelint": "^8.2.0",
-    "stylelint-config-standard": "^17.0.0",
-    "stylelint-scss": "^3.17.2",
-    "url": "^0.11.0",
-    "webdriverio": "^5.22.4",
-    "xml2js": "^0.4.23"
-  },
-  "dependencies": {
-    "bootstrap": "4.3.1",
-    "cleave.js": "^1.5.10",
-    "flag-icon-css": "^2.3.0",
-    "font-awesome": "^4.6.3",
-    "jquery": "^3.5.1"
-  },
-  "browserslist": [
-    "last 2 versions",
-    "ie >= 10"
-  ],
-  "packageName": "int_subscribe_pro_sfra",
-  "babel": {
-    "presets": [
-      "env"
-    ]
-  }
-=======
     "name": "int_subscribe_pro_sfra",
     "version": "20.1.0",
     "description": "SFRA cartridge",
@@ -195,5 +96,4 @@
             "env"
         ]
     }
->>>>>>> a44f5415
 }