--- conflicted
+++ resolved
@@ -173,14 +173,10 @@
      * @return {int|null} Payment profile ID
      */
     findOrCreatePaymentProfile: function (paymentInstrument, customerPaymentInstrument, customerProfile, billingAddress) {
-<<<<<<< HEAD
-        var paymentProfileID = customerPaymentInstrument && 'subproPaymentProfileID' in customerPaymentInstrument.custom ? customerPaymentInstrument.custom.subproPaymentProfileID : false;
-=======
         var paymentProfileID =
             customerPaymentInstrument && 'subproPaymentProfileID' in customerPaymentInstrument.custom
                 ? customerPaymentInstrument.custom.subproPaymentProfileID
                 : false;
->>>>>>> 4551dd6f
 
         /**
          * If Payment Profile already exists,
@@ -194,11 +190,7 @@
              * Otherwise create the payment profile
              */
             if (response.error && response.result.code === 404) {
-<<<<<<< HEAD
-                paymentProfileID = PaymentsHelper.createSubproPaymentProfile(customerProfile, customerPaymentInstrument, billingAddress);
-=======
                 paymentProfileID = this.createSubproPaymentProfile(customerProfile, customerPaymentInstrument, billingAddress);
->>>>>>> 4551dd6f
                 /**
                  * Some other error occurred, error out
                  */
@@ -237,7 +229,6 @@
     },
 
     /**
-<<<<<<< HEAD
      * Verifies if specified payment instrument already has transactions
      * @param {dw.order.OrderPaymentInstrument} payment - payment details
      * @returns {boolean} returns `true` if transaction exists, returns `false` otherwise
@@ -299,14 +290,15 @@
      */
     calculateProcessedPaymentsAmount: function (order) {
         return this.calculatePaymentsAmount(order, true);
-=======
+    },
+
+    /**
      * Call service to delete payment profile.
      *
      * @param {string} subproPaymentProfileID Subscribe Pro Payment Profile ID
      */
     deletePaymentProfile: function (subproPaymentProfileID) {
         SubscribeProLib.deletePaymentProfile(subproPaymentProfileID);
->>>>>>> 4551dd6f
     }
 };
 
