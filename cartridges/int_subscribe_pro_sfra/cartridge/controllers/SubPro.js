--- conflicted
+++ resolved
@@ -171,11 +171,8 @@
 
 server.post('UpdateOptions', function (req, res, next) {
     if (subproEnabled) {
-<<<<<<< HEAD
-=======
         var PercentageDiscount = require('dw/campaign/PercentageDiscount');
         var AmountDiscount = require('dw/campaign/AmountDiscount');
->>>>>>> a44f5415
         var params = request.httpParameterMap;
         var basket = BasketMgr.getCurrentOrNewBasket();
         var CartModel = require('*/cartridge/models/cart');
